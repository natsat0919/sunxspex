import warnings

import matplotlib.dates as mdates
import matplotlib.pyplot as plt
import numpy as np

from astropy.time import Time, TimeDelta
from astropy import units as u
import astropy.table as atab
import astropy.time as atime
from astropy.io import fits

from sunkit_spex.legacy.fitting import instruments


class STIXLoader(instruments.InstrumentBlueprint):
    """
    Loader specifically for processed STIX spectrogram data exported from the IDL software.

    This loader has the same format as the STIX/RHESSI loader from the older version of sunkit-spex (sunxspex, in leggacy fitting now).
    Once the format of the instrument loaders is decided, the loader should be moved to sunkit_spex.extern

    StixLoader Specifics
    ----------------------
    Has methods to plot time series and perform time selection on the data. A background time can be added or removed and can fit
    the event data with the model+background (recommended) or fit a model to data-background using the `data2data_minus_background`
    setter with False or True, respectively.

    We assume that the background (if calculated) and the event emission is calculated from the same sized area. If this is not
    true then the background effective exposure time should be multiplied by the ratio of the background area and the event area.
    I.e., background_effective_exposure * (background_area / event_area) as described in [1]. This may be automated (16/03/2022).

    [1] https://heasarc.gsfc.nasa.gov/xanadu/xspec/manual/XSappendixStatistics.html

    Properties
    ----------
    data2data_minus_background : bool
            Returns True if the data to be fitted has been converted to event time minus background.

    end_background_time : `astropy.Time`
            Returns the set background end time.

    end_event_time : `astropy.Time`
            Returns the set event end time.

    start_background_time : `astropy.Time`
            Returns the set background start time.

    start_event_time : `astropy.Time`
            Returns the set event start time.

    Setters
    -------
    data2data_minus_background : bool
            Change the way the data is fitted; either event time minus background is fitted with the model (True) or
            event time is fitted with background+model (False, recommended and default behaviour).

    end_background_time : str, `astropy.Time`, None
            Sets the end time for the background time spectrum. None (default behaviour) sets this to None and removes or
            doesn't add a background component. The `start_background_time` setter can be assigned separately but must also
            be set to produce a background time.
            See `select_time` method to set both end and/or start time(s) in just one line.

    end_event_time : str, `astropy.Time`, None
            Sets the end time for the event time spectrum. None (default behaviour) sets this to the last time the loaded
            spectrum has data for.
            See `select_time` method to set both end and/or start time(s) in just one line.

    start_background_time : str, `astropy.Time`, None
            Sets the start time for the background time spectrum. None (default behaviour) sets this to None and removes or
            doesn't add a background component. The `end_background_time` setter can be assigned separately but must also
            be set to produce a background time.
            See `select_time` method to set both end and/or start time(s) in just one line.

    start_event_time : str, `astropy.Time`, None
            Sets the start time for the event time spectrum. None (default behaviour) sets this to the first time the loaded
            spectrum has data for.
            See `select_time` method to set both end and/or start time(s) in just one line.

    Methods
    -------
    lightcurve : energy_ranges (list of length=2, lists of length=2 lists, or None), axes (axes object or None)
            Plots the STIX time profile in the energy range given and on the axes provided. Default behaviour (energy_ranges=None)
            is to include all energies.

    select_time : start (str, `astropy.Time`, None), end (str, `astropy.Time`, None), background (bool)
            Set the start and end times for the event (background=False, default) or background (background=True) data. Both and
            end and a start time needs to be defined for the background, whereas the event time is assumed to commence/finish at the
            first/final data time if the start/end time is not given.

    spectrogram : axes (axes object or None) and any kwargs are passed to matplotlib.pyplot.imshow
            Plots the STIX spectrogram of all the data.

    Attributes
    ----------
    _channel_bins_inds_perspec : 2d array
            Array of channel bins (columns) per spectrum (rows).

    _construction_string : string
            String to show how class was constructed.

    _count_rate_perspec : 2d array
            Array of count rates per channel bin (columns) and spectrum (rows).

    _count_rate_error_perspec 2d array
            Array of count rate errors per channel bin (columns) and spectrum (rows).

    _counts_perspec : 2d array
            Array of counts per channel bin (columns) and spectrum (rows).

    _counts_err_perspec : 2d array
            Array of count error per channel bin (columns) and spectrum (rows).

    _end_background_time : `astropy.Time`
            End time for the defined background.
            Default: None

    _end_event_time : `astropy.Time`
            End time for the defined event.
            Default: Last time in loaded data.

    _full_obs_time : [`astropy.Time`, `astropy.Time`]
            Start and end time of the data loaded in.

    _lightcurve_data : {"mdtimes":_ts, "lightcurves":_lcs, "lightcurve_error":_lcs_err, "energy_ranges":energy_ranges}
            Arrays used to plots the lightcurves if the lightcurve method has been run.

    _loaded_spec_data : dict
            Instrument loaded spectral data.

    _lvt_perspec : 2d array
            Array of livetimes per channel bin (columns) and spectrum (rows).

    _spectrogram_data : {"spectrogram":_spect, "extent":_ext}
            Arrays used to plots the spectrogram if the spectrogram method has been run.

    _start_background_time
            Starting time for the defined background.
            Default: None

    _start_event_time
            Starting time for the defined event.
            Default: First time in loaded data.

    _time_bins_perspec : 2d array
            Array of time bins per spectrum.

    _time_fmt
            Format for astropy to convert the times with.
            Default: "isot"

    _time_scale
            Scale for astropy to convert the times with.
            Default: "utc"

    """

    def __init__(self, spectrum_file, srm_file, custom_channel_bins=None, custom_photon_bins=None, **kwargs):
        """Construct a string to show how the class was constructed (`_construction_string`) and set the `_loaded_spec_data` dictionary attribute."""

        self._construction_string = f"StixLoader(spectrum_file={spectrum_file},srm_file={srm_file},custom_channel_bins={custom_channel_bins},custom_photon_bins={custom_photon_bins},**{kwargs})"
        self._loaded_spec_data = self._load1spec(
            spectrum_file, srm_file, channel_bins=custom_channel_bins, photon_bins=custom_photon_bins
        )

        self._time_fmt, self._time_scale = "isot", "utc"
        self._start_background_time, self._end_background_time = None, None
        self._start_event_time, self._end_event_time = self._full_obs_time[0], self._full_obs_time[1]

        # used to give the user a warning if incompatible times are set
        self.__warn = True

    def _getspec(self, spectrum_fn):
        """Load in STIX spectral data.

        Parameters
        ----------
        spectrum_fn : str
                String for the STIX spectral file under investigation.

        Returns
        -------
        A 2d array of the channel bin edges (channel_bins), 2d array of the channel bins (channel_bins_inds),
        2d array of the time bins for each spectrum (time_bins), 2d array of livetimes/counts/count rates/count
        rate errors per channel bin and spectrum (lvt/counts/cts_rates/cts_rate_err, respectively).
        """

        return self._get_spec_file_info(spectrum_fn)

    def _get_spec_file_info(self, spec_file):
        """
        Read STIX spectrogram fits file and extracts useful information from it.

        IMPORTANT NOTE: This reader assumes the file was generated from stx_convert_spectrogram IDL routine. This shouldn't be used with science data x-ray compaction level 4 (spectrogram) files.
        Parameters
        ----------
        spec_file : `str`, `file-like` or `pathlib.Path`
                STIX spectral fits file (see `~astropy.fits.io.open` for details)

        Returns
        -------
        `dict`
            STIX spectral data.
        """

        sdict = {}

        with fits.open(spec_file) as hdul:
            for i in range(len(hdul)):
                sdict[str(i)] = [hdul[i].header, hdul[i].data]

        # All useful spectra info is in index "2", so get the energy bins
        channel_bins = np.concatenate((sdict["2"][1]["E_MIN"][:, None], sdict["2"][1]["E_MAX"][:, None]), axis=1)

        # Create channel bin arrays
        channel_bins_inds = np.empty(len(channel_bins))
        channel_bins_inds.fill(True)

        # Get TIME_DEL as we only get counts/s but also want values of counts
        times_mids = sdict["1"][1]["TIME"]
        time_del = sdict["1"][1]["TIMEDEL"]

        # if odd `t` in seconds then edges are [midt-floor(bin_width/2), midt+ceil(bin_width/2)]
        # e.g., mid_t=19, del_t=13 then edges would be [19-6, 19+7]=[13,26]
        _minus_half_bin_width = time_del / 2
        t_lo = times_mids - _minus_half_bin_width

        _plus_half_bin_width = time_del / 2
        t_hi = times_mids + _plus_half_bin_width

        # Calculating spectral times absTime[i] = mjd2any(MJDREF + TIMEZERO) + TIME[i]
        # So the time of first observation:
        timemjd = sdict["1"][0]["MJDREF"] + sdict["1"][0]["TIMEZERO"]
        date_beg = Time(timemjd, format="mjd", scale="utc")
        date_beg.format = "isot"

        spec_stimes = [date_beg + TimeDelta(dt * u.s) for dt in t_lo]

        spec_etimes = [date_beg + TimeDelta(dt * u.s) for dt in t_hi]

        time_bins = np.concatenate((np.array(spec_stimes)[:, None], np.array(spec_etimes)[:, None]), axis=1)

        # Getting livetime
        lvt = sdict["1"][1]["LIVETIME"]

        # Getting count rates and errors
        cts_rates, cts_rate_err = self._spec_file_units_check(sdict)
        cts_rates[np.nonzero(cts_rates < 0)] = 0

        # Calculating counts
        counts_err = cts_rate_err * lvt[:, None] * time_del[:, None]
        counts = cts_rates * lvt[:, None] * time_del[:, None]

        # Adding the 3% above 10 keV, 5% below 10keV  or 7% systematic errors below 7keV - matching OSPEX
        # Getting the array with percentages corresponding to each energy bin
        energy_bin_low = channel_bins[:, 0]
        energy_conditions = [energy_bin_low < 7, (energy_bin_low < 10) & (energy_bin_low >= 7), energy_bin_low >= 10]
        percentage = [0.07, 0.05, 0.03]

        systematic_err_percentage = np.select(energy_conditions, percentage)

        # Calculating systematic error
        systematic_err = systematic_err_percentage * counts

        # Adding the two errors in quadrature
        counts_err = np.sqrt(counts_err**2 + systematic_err**2)

        # Count rate error
        cts_rate_err = counts_err / lvt[:, None] / time_del[:, None]

        return channel_bins, channel_bins_inds, time_bins, lvt, counts, counts_err, cts_rates, cts_rate_err

    def _spec_file_units_check(self, stix_dict):
        """Make sure STIX count data is in the correct units.

        This file is regularly saved out using different units.

        Parameters
        ----------
        stix_dict : dict
                Dictionary containing all STIX spectral file information.

        Returns
        -------
        A 2d array of the counts [counts], count rates [counts/s], and the count and count
        rate errors (counts, counts_err, cts_rates, cts_rate_err).
        """
        # The processed spectrogram files only come in counts/sec so need
        if stix_dict["1"][0]["TTYPE1"] == "RATE":
            cts_rates = stix_dict["1"][1]["RATE"]
            cts_rate_err = stix_dict["1"][1]["STAT_ERR"]
        else:
            raise ValueError("I don't know what units STIX has.")

        return cts_rates, cts_rate_err

    def _getsrm(self, f_srm):
        """Return all STIX SRM data needed for fitting.

        SRM units returned as counts ph^(-1) cm^(2).

        Parameters
        ----------
        f_srm : str
                String for the STIX SRM spectral file under investigation.

        Returns
        -------
        A 2d array of the photon and channel bin edges (photon_bins, channel_bins), number of sub-set channels
        in the energy bin (ngrp), starting index of each sub-set of channels (fchan), number of channels in each
        sub-set (nchan), 2d array that is the spectral response (srm).
        """
        return self._get_srm_file_info(f_srm)

    def _get_srm_file_info(self, srm_file: str):
        """Return all STIX SRM data needed for fitting.

        SRM units returned as counts ph^(-1) cm^(2).

        Parameters
        ----------
        srm_file : str
                String for the STIX SRM spectral file

        Returns
        -------
        Dictionary of relevant SRM data.
        Notably returns all available SRM states from the given SRM .fits file.
        """
        srm_file_dat = list()
        with fits.open(srm_file) as hdul:
            for hdu_idx in range(len(hdul)):
                try:
                    cur_hdu = atab.QTable.read(hdul, format="fits", hdu=hdu_idx)
                except ValueError:
                    cur_hdu = None
                srm_file_dat.append({"header": hdul[hdu_idx].header, "data": cur_hdu})

        # handle attenuated responses and `None` simultaneously
        all_srms = srm_options_by_attenuator_state(srm_file_dat)

        sample_key = list(all_srms.keys())[0]
        sample_srm = all_srms[sample_key]["data"]
        low_photon_bins = sample_srm["ENERG_LO"]
        high_photon_bins = sample_srm["ENERG_HI"]
        photon_bins = np.column_stack((low_photon_bins, high_photon_bins)).to_value(u.keV)

        geo_area = srm_file_dat[1]["header"]["GEOAREA"]

        channels = srm_file_dat[2]["data"]
        channel_bins = np.column_stack((channels["E_MIN"], channels["E_MAX"])).to_value(u.keV)

        # need srm units in counts ph^(-1) cm^(2)
        ret_srms = {
            state: srm["data"]["MATRIX"].data * np.diff(channel_bins, axis=1).flatten() * geo_area
            for (state, srm) in all_srms.items()
        }

        self._attenuator_state_info = _extract_attenunator_info(srm_file_dat[3], self._full_obs_time[1])

        return dict(channel_bins=channel_bins, photon_bins=photon_bins, srm_options=ret_srms)

    def _load1spec(self, spectrum_fn, srm_fn, channel_bins=None, photon_bins=None):
        """Loads all the information in for a given spectrum.

        Parameters
        ----------
        spectrum_fn, srm_fn : string
                Filenames for the relevant spectral files.

        photon_bins, channel_bins: 2d array
                User defined channel bins for the rows and columns of the SRM matrix.
                E.g., custom_channel_bins=[[1,1.5],[1.5,2],...]
                Default: None

        Returns
        -------
        Dictionary of the loaded in spectral information in the form {"photon_channel_bins":channel_bins,
                                                                      "photon_channel_mids":np.mean(channel_bins, axis=1),
                                                                      "photon_channel_binning":channel_binning,
                                                                      "count_channel_bins":channel_bins,
                                                                      "count_channel_mids":np.mean(channel_bins, axis=1),
                                                                      "count_channel_binning":channel_binning,
                                                                      "counts":counts,
                                                                      "count_error":count_error,
                                                                      "count_rate":count_rate,
                                                                      "count_rate_error":count_rate_error,
                                                                      "effective_exposure":eff_exp,
                                                                      "srm":srm,
                                                                      "extras":{"pha.file":f_pha,
                                                                                "srm.file":f_srm,
                                                                                "srm.ngrp":ngrp,
                                                                                "srm.fchan":fchan,
                                                                                "srm.nchan":nchan,
                                                                                "counts=data-bg":False}
                                                                     }.
        """
        # need effective exposure and energy binning since likelihood works on counts, not count rates etc.
        (
            obs_channel_bins,
            self._channel_bins_inds_perspec,
            self._time_bins_perspec,
            self._lvt_perspec,
            self._counts_perspec,
            self._counts_err_perspec,
            self._count_rate_perspec,
            self._count_rate_error_perspec,
        ) = self._getspec(spectrum_fn)

        # Full observation time range
        self._full_obs_time = [self._time_bins_perspec[0, 0], self._time_bins_perspec[-1, -1]]

        # Loading in the SRM
        self._srm = self._getsrm(srm_fn)
        srm_photon_bins = self._srm["photon_bins"]
        srm_channel_bins = self._srm["channel_bins"]
        # needs an srm file load it in
        srm = self._srm["srm_options"][0]

        # make sure the SRM will only produce counts to match the data
        data_inds2match = np.where(
            (obs_channel_bins[0, 0] <= srm_channel_bins[:, 0]) & (srm_channel_bins[:, 1] <= obs_channel_bins[-1, -1])
        )
        srm = srm[:, data_inds2match[0]]

        photon_bins = srm_photon_bins if type(photon_bins) is type(None) else photon_bins
        photon_binning = np.diff(photon_bins).flatten()

        # from the srm file #channel_binning = np.diff(channel_bins).flatten()
        channel_bins = obs_channel_bins if type(channel_bins) is type(None) else channel_bins

        # default is no background and all data is the spectrum to be fitted
        counts = np.sum(
            self._data_time_select(
                stime=self._full_obs_time[0], full_data=self._counts_perspec, etime=self._full_obs_time[1]
            ),
            axis=0,
        )

        count_rate = np.sum(
            self._data_time_select(
                stime=self._full_obs_time[0], full_data=self._count_rate_perspec, etime=self._full_obs_time[1]
            ),
            axis=0,
        )

        counts_err = np.sqrt(
            np.sum(
                self._data_time_select(
                    stime=self._full_obs_time[0], full_data=self._counts_err_perspec, etime=self._full_obs_time[1]
                )
                ** 2,
                axis=0,
            )
        )

        count_rate_error = np.sqrt(
            np.sum(
                self._data_time_select(
                    stime=self._full_obs_time[0], full_data=self._count_rate_error_perspec, etime=self._full_obs_time[1]
                )
                ** 2,
                axis=0,
            )
        )

        _livetimes = np.mean(
            self._data_time_select(
                stime=self._full_obs_time[0], full_data=self._lvt_perspec, etime=self._full_obs_time[1]
            ),
            axis=0,
        )  # to convert a model count rate to counts, so need mean
        eff_exp = np.diff(self._full_obs_time)[0].to_value("s") * _livetimes

        channel_binning = np.diff(obs_channel_bins, axis=1).flatten()
        count_rate = count_rate / channel_binning
        count_rate_error = count_rate_error / channel_binning

        # what spectral info you want to know from this observation
        return {
            "photon_channel_bins": photon_bins,
            "photon_channel_mids": np.mean(photon_bins, axis=1),
            "photon_channel_binning": photon_binning,
            "count_channel_bins": channel_bins,
            "count_channel_mids": np.mean(channel_bins, axis=1),
            "count_channel_binning": channel_binning,
            "counts": counts,
            "count_error": counts_err,
            "count_rate": count_rate,
            "count_rate_error": count_rate_error,
            "effective_exposure": eff_exp,
            "srm": srm,
            "extras": {"pha.file": spectrum_fn, "srm.file": srm_fn, "counts=data-bg": False},
        }  # this might make it easier to add different observations together

    def _update_srm_state(self):
        """
        Updates SRM state (attenuator state) given the event times.
        If the times span attenuator states, throws an error.
        """

        start_time, end_time = self._start_event_time, self._end_event_time
        change_times = self._attenuator_state_info["change_times"]
        if len(change_times) > 1:
            for t in change_times:
                if start_time <= t <= end_time:
                    warnings.warn(
                        f"\ndo not update event times to ({start_time}, {end_time}): "
                        "covers attenuator state change. Don't trust this fit!"
                        "\n Note: This error will appear if doing spectral fitting with multiple spectra"
                        " and the selected event times are correct (this is because the _update_time funtion"
                        " which initiates _update_srm runs for every event start/end time setting). In that case, ignore the warning."
                    )
        n_states = len(self._attenuator_state_info["states"])
        new_att_state = self._attenuator_state_info["states"][0]  # default to first
        if n_states > 1:
            for i in range(n_states):
                state = self._attenuator_state_info["states"][i]
                if change_times[i] < start_time and end_time < change_times[i + 1]:
                    new_att_state = state
                    break
        self._loaded_spec_data["srm"] = self._srm["srm_options"][new_att_state].astype(float)

    @property
    def data2data_minus_background(self):
        """***Property*** States whether the the data is event-background or not.

        Returns
        -------
        Bool.
        """
        return self._loaded_spec_data["extras"]["counts=data-bg"]

    @data2data_minus_background.setter
    def data2data_minus_background(self, boolean):
        """***Property Setter*** Allows the data to be changed to be event-background.

        Original data is stored in `_full_data` attribute. Default fitting will essentially have this as False and fit the event
        time data with model+background (recommended). If this is set to True then the data to be fitting will be converted to
        the event time data minus the background data and fitting with just model; this is the way STIX/OSPEX analysis has been
        done in the past but is not strictly correct.

        To convert back to fitting the event time data with model+background then this setter need only be set to False again.

        Every time a background is set this is set to False.

        Parameters
        ----------
        boolean : bool
                If True then the event data is changed to event-background and the _loaded_spec_data["extras"]["counts=data-bg"]
                entry is changed to True. If False (recommended) then the event data to be fitted will remain as is or will be
                converted back with the _loaded_spec_data["extras"]["counts=data-bg"] entry changed to False.

        Returns
        -------
        None.
        """
        # make sure a background is set
        if "background_rate" not in self._loaded_spec_data["extras"]:
            return

        # check you want to make data data-bg and that the data isn't already data-bg
        if boolean:
            # make sure to save the full data first (without background subtraction) if not already done
            if not hasattr(self, "_full_data"):
                self._full_data = {
                    "counts": self._loaded_spec_data["counts"],
                    "count_error": self._loaded_spec_data["count_error"],
                    "count_rate": self._loaded_spec_data["count_rate"],
                    "count_rate_error": self._loaded_spec_data["count_rate_error"],
                }

            new_cts = self._full_data["counts"] - (
                self._loaded_spec_data["extras"]["background_rate"]
                * self._loaded_spec_data["effective_exposure"]
                * self._loaded_spec_data["count_channel_binning"]
            )
            new_cts_err = np.sqrt(
                self._full_data["count_error"] ** 2
                + (
                    self._loaded_spec_data["extras"]["background_count_error"]
                    * (
                        self._loaded_spec_data["effective_exposure"]
                        / self._loaded_spec_data["extras"]["background_effective_exposure"]
                    )
                )
                ** 2
            )
            new_cts_rates = self._full_data["count_rate"] - self._loaded_spec_data["extras"]["background_rate"]
            new_cts_rates_err = np.sqrt(
                self._full_data["count_rate_error"] ** 2
                + self._loaded_spec_data["extras"]["background_rate_error"] ** 2
            )

            self._loaded_spec_data.update(
                {
                    "counts": new_cts,
                    "count_error": new_cts_err,
                    "count_rate": new_cts_rates,
                    "count_rate_error": new_cts_rates_err,
                }
            )
            self._loaded_spec_data["extras"]["counts=data-bg"] = True
        elif not boolean:
            # reset
            if hasattr(self, "_full_data"):
                self._loaded_spec_data.update(self._full_data)
                del self._full_data
            self._loaded_spec_data["extras"]["counts=data-bg"] = False

    def _req_time_fmt(self):
        """Alert statement to tell user of the string time format needed to be given to astropy.Time.

        Returns
        -------
        None.
        """
        print(f"Time format must be {self._time_fmt.upper()} with scale {self._time_scale.upper()}.")

    def _data_time_select(self, stime, full_data, etime):
        """Index and return data in time range stime<=data<=etime.

        If stime/etime is None then they are assumed to be the first/last data time.

        Parameters
        ----------
        stime, etime : `astropy.Time`
                The start and end range (inclusive) of the data required.

        full_data : array
                Array to be indexed along axis 0 such that the data returned in within the time range.

        Returns
        -------
        Indexed array.
        """
        if (type(stime) is type(None)) and (type(etime) is type(None)):
            return full_data
        elif type(stime) is type(None):
            return full_data[np.where(self._time_bins_perspec[:, 1] <= etime)]
        elif type(etime) is type(None):
            return full_data[np.where(stime <= self._time_bins_perspec[:, 0])]
        else:
            return full_data[
                np.where((stime <= self._time_bins_perspec[:, 0]) & (self._time_bins_perspec[:, 1] <= etime))
            ]

    def _update_event_data_with_times(self):
        """Changes the data in `_loaded_spec_data` to the data in the defined event time range.

        Default time is the whole file time range.

        Returns
        -------
        None.
        """
        # check that evt_start<evt_end
        if self._start_event_time >= self._end_event_time:
            if self.__warn:
                self.__time_warning()
            return

        self._update_srm_state()

        # sum counts over time range
        self._loaded_spec_data["counts"] = np.sum(
            self._data_time_select(
                stime=self._start_event_time, full_data=self._counts_perspec, etime=self._end_event_time
            ),
            axis=0,
        )

        counts_err = np.sqrt(
            np.sum(
                self._data_time_select(
                    stime=self._start_event_time, full_data=self._counts_err_perspec, etime=self._end_event_time
                )
                ** 2,
                axis=0,
            )
        )

        self._loaded_spec_data["count_error"] = counts_err

        # isolate livetimes and time binning
        _livetimes = np.mean(
            self._data_time_select(
                stime=self._start_event_time, full_data=self._lvt_perspec, etime=self._end_event_time
            ),
            axis=0,
        )  # to convert a model count rate to counts, so need mean
        _actual_first_bin = self._data_time_select(
            stime=self._start_event_time, full_data=self._time_bins_perspec[:, 0], etime=self._end_event_time
        )[0]
        _actual_last_bin = self._data_time_select(
            stime=self._start_event_time, full_data=self._time_bins_perspec[:, 1], etime=self._end_event_time
        )[-1]
        self._loaded_spec_data["effective_exposure"] = (
            np.diff([_actual_first_bin, _actual_last_bin])[0].to_value("s") * _livetimes
        )

        # calculate new count rates and errors assuming we need livetime correction???
        # self._loaded_spec_data["count_rate"] = self._loaded_spec_data["counts"]/self._loaded_spec_data["effective_exposure"]/self._loaded_spec_data["count_channel_binning"]
        # self._loaded_spec_data["count_rate_error"] = counts_err/self._loaded_spec_data["effective_exposure"]/self._loaded_spec_data["count_channel_binning"]

        self._loaded_spec_data["count_rate"] = (
            np.sum(
                self._data_time_select(
                    stime=self._start_event_time, full_data=self._count_rate_perspec, etime=self._end_event_time
                ),
                axis=0,
            )
            / self._loaded_spec_data["count_channel_binning"]
        )
        self._loaded_spec_data["count_rate_error"] = (
            np.sqrt(
                np.sum(
                    self._data_time_select(
                        stime=self._start_event_time,
                        full_data=self._count_rate_error_perspec,
                        etime=self._end_event_time,
                    )
                    ** 2,
                    axis=0,
                )
            )
            / self._loaded_spec_data["count_channel_binning"]
        )

    @property
    def start_event_time(self):
        """***Property*** States the set event starting time.

        Returns
        -------
        Astropy.Time of the set event starting time.
        """
        return self._start_event_time

    @start_event_time.setter
    def start_event_time(self, evt_stime):
        """***Property Setter*** Sets the event start time.

        Default behaviour has this set to the first data time.

        Parameters
        ----------
        evt_stime : str, `astropy.Time`, None
                String to be given to astropy's Time, `astropy.Time` is used directly, None sets the
                start event time to be the first time of the data.

        Returns
        -------
        None.
        """
        if isinstance(evt_stime, str):
            # string format
            _t = Time(evt_stime, format=self._time_fmt, scale=self._time_scale)
            self._start_event_time = Time(evt_stime, format=self._time_fmt, scale=self._time_scale)
        elif isinstance(evt_stime, type(self._full_obs_time[0])):
            # if user has provided an astropy time already
            _t = evt_stime
        elif type(evt_stime) is type(None):
            # set to None to reset
            _t = self._full_obs_time[0]
        else:
            # don't know what to do, print helpful(?) statement and don't do anything
            self._req_time_fmt()
            return

        _set_evt_stime = (not hasattr(self, "_end_event_time")) or (
            hasattr(self, "_end_event_time") and _t < self._end_event_time
        )
        if _set_evt_stime:
            self._start_event_time = _t
        elif self.__warn:
            self.__time_warning()

        self._update_event_data_with_times()

    @property
    def end_event_time(self):
        """***Property*** States the set event end time.

        Returns
        -------
        Astropy.Time of the set event end time.
        """
        return self._end_event_time

    @end_event_time.setter
    def end_event_time(self, evt_etime):
        """***Property Setter*** Sets the event end time.

        Default behaviour has this set to the last data time.

        Parameters
        ----------
        evt_stime : str, `astropy.Time`, None
                String to be given to astropy's Time, `astropy.Time` is used directly, None sets the
                start event time to be the last time of the data.

        Returns
        -------
        None.
        """
        if isinstance(evt_etime, str):
            # string format
            _t = Time(evt_etime, format=self._time_fmt, scale=self._time_scale)
        elif isinstance(evt_etime, type(self._full_obs_time[1])):
            # if user has provided an astropy time already
            _t = evt_etime
        elif type(evt_etime) is type(None):
            # set to None to reset
            _t = self._full_obs_time[1]
        else:
            # don't know what to do, print helpful(?) statement and don't do anything
            self._req_time_fmt()
            return

        _set_evt_etime = (not hasattr(self, "_start_event_time")) or (
            hasattr(self, "_start_event_time") and self._start_event_time < _t
        )
        if _set_evt_etime:
            self._end_event_time = _t
        elif self.__warn:
            self.__time_warning()

        self._update_event_data_with_times()

    def _update_bg_data_with_times(self):
        """Changes/adds the background data in `_loaded_spec_data["extras"]` to the data in the defined background time range.

        Background data is removed from `_loaded_spec_data["extras"]` is either the start or end time is set to None.

        Default is that there is no background.

        Returns
        -------
        None.
        """
        if (type(self._start_background_time) is not type(None)) and (
            type(self._end_background_time) is not type(None)
        ):
            # check that bg_start<bg_end
            if self._start_background_time >= self._end_background_time:
                if self.__warn:
                    self.__time_warning()
                return

            # get background data, woo!
            # sum counts over time range
            self._loaded_spec_data["extras"]["background_counts"] = np.sum(
                self._data_time_select(
                    stime=self._start_background_time, full_data=self._counts_perspec, etime=self._end_background_time
                ),
                axis=0,
            )
            self._loaded_spec_data["extras"]["background_count_error"] = np.sqrt(
                self._loaded_spec_data["extras"]["background_counts"]
            )

            # isolate livetimes and time binning
            _livetimes = np.mean(
                self._data_time_select(
                    stime=self._start_background_time, full_data=self._lvt_perspec, etime=self._end_background_time
                ),
                axis=0,
            )  # to convert a model count rate to counts, so need mean
            _actual_first_bin = self._data_time_select(
                stime=self._start_background_time,
                full_data=self._time_bins_perspec[:, 0],
                etime=self._end_background_time,
            )[0]
            _actual_last_bin = self._data_time_select(
                stime=self._start_background_time,
                full_data=self._time_bins_perspec[:, 1],
                etime=self._end_background_time,
            )[-1]
            self._loaded_spec_data["extras"]["background_effective_exposure"] = (
                np.diff([_actual_first_bin, _actual_last_bin])[0].to_value("s") * _livetimes
            )

            # calculate new count rates and errors
            self._loaded_spec_data["extras"]["background_rate"] = (
                self._loaded_spec_data["extras"]["background_counts"]
                / self._loaded_spec_data["extras"]["background_effective_exposure"]
                / self._loaded_spec_data["count_channel_binning"]
            )
            self._loaded_spec_data["extras"]["background_rate_error"] = (
                np.sqrt(self._loaded_spec_data["extras"]["background_counts"])
                / self._loaded_spec_data["extras"]["background_effective_exposure"]
                / self._loaded_spec_data["count_channel_binning"]
            )

        else:
            # if either the start or end background time is None, or set to None, then makes sure the background data is removed if it is there
            for key in self._loaded_spec_data["extras"].copy().keys():
                if key.startswith("background"):
                    del self._loaded_spec_data["extras"][key]

    @property
    def start_background_time(self):
        """***Property*** States the set background starting time.

        Returns
        -------
        Astropy.Time of the set background starting time.
        """
        return self._start_background_time

    @start_background_time.setter
    def start_background_time(self, bg_stime):
        """***Property Setter*** Sets the background start time.

        Default behaviour has this set to None, with no background data component added.

        The `data2data_minus_background` setter is reset to False; if the `data2data_minus_background` setter
        was used by the user and they still want to fit the event time data minus the background then this
        must be set to True again. If you don't know what the `data2data_minus_background` setter is then
        don't worry about it.

        Parameters
        ----------
        evt_stime : str, `astropy.Time`, None
                String to be given to astropy's Time, `astropy.Time` is used directly, None doesn't
                add, or will remove, any background data in `_loaded_spec_data["extras"]`.

        Returns
        -------
        None.
        """
        if isinstance(bg_stime, str):
            # string format
            _t = Time(bg_stime, format=self._time_fmt, scale=self._time_scale)
        elif isinstance(bg_stime, type(self._full_obs_time[0])):
            # if user has provided an astropy time already
            _t = bg_stime
        elif type(bg_stime) is type(None):
            # set to None to reset
            _t = None
        else:
            # don't know what to do, print helpful(?) statement and don't do anything
            self._req_time_fmt()
            return

        _set_bg_stime = (
            (not hasattr(self, "_end_background_time"))
            or (type(_t) is type(None))
            or (
                hasattr(self, "_end_background_time")
                and ((type(self._end_background_time) is type(None)) or (_t < self._end_background_time))
            )
        )
        if _set_bg_stime:
            self._start_background_time = _t
        elif self.__warn:
            self.__time_warning()

        self._update_bg_data_with_times()
        # change back to separate event time and background data
        self.data2data_minus_background = False

    @property
    def end_background_time(self):
        """***Property*** States the set background end time.

        Returns
        -------
        Astropy.Time of the set background end time.
        """
        return self._end_background_time

    @end_background_time.setter
    def end_background_time(self, bg_etime):
        """***Property Setter*** Sets the background end time.

        Default behaviour has this set to None, with no background data component added.

        The `data2data_minus_background` setter is reset to False; if the `data2data_minus_background` setter
        was used by the user and they still want to fit the event time data minus the background then this
        must be set to True again. If you don't know what the `data2data_minus_background` setter is then
        don't worry about it.

        Parameters
        ----------
        evt_stime : str, `astropy.Time`, None
                String to be given to astropy's Time, `astropy.Time` is used directly, None doesn't
                add, or will remove, any background data in `_loaded_spec_data["extras"]`.

        Returns
        -------
        None.
        """
        if isinstance(bg_etime, str):
            # string format
            _t = Time(bg_etime, format=self._time_fmt, scale=self._time_scale)
        elif isinstance(bg_etime, type(self._full_obs_time[1])):
            # if user has provided an astropy time already
            _t = bg_etime
        elif type(bg_etime) is type(None):
            # set to None to reset
            _t = None
        else:
            # don't know what to do, print helpful(?) statement and don't do anything
            self._req_time_fmt()
            return

        _set_bg_etime = (
            (not hasattr(self, "_start_background_time"))
            or (type(_t) is type(None))
            or (
                hasattr(self, "_start_background_time")
                and ((type(self._start_background_time) is type(None)) or (self._start_background_time < _t))
            )
        )
        if _set_bg_etime:
            self._end_background_time = _t
        elif self.__warn:
            self.__time_warning()

        self._update_bg_data_with_times()
        # change back to separate event time and background data
        self.data2data_minus_background = False

    def __time_warning(self):
        """Here to provide a warning about the times being set by user.

        User is recommended to use `select_time` method where this warning should only be raised if the start
        time is >= end time. If the user sets the times separately using the four methods for the event and
        background start and end times then this warning may be given out when one time is changed before
        the other.
        """
        warnings.warn(
            "The start and/or end time being set are not compatible to each other or one already set. The data will not be changed. Please set start<end."
        )

    def _atimes2mdates(self, astrotimes):
        """Convert a list of `astropy.Time`s to matplotlib dates for plotting.

        Parameters
        ----------
        astrotimes : list of `astropy.Time`
                List of `astropy.Time`s to convert to list of matplotlib dates.

        Returns
        -------
        List of matplotlib dates.
        """
        # convert astro time to datetime then use list comprehension to convert to matplotlib dates
        md = []

        for dt in astrotimes:
            if dt is None:
                md.append(dt)
            else:
                md.append(mdates.date2num(dt.utc.datetime))

        return md

    def _mdates_minute_locator(self, _obs_dt=None):
        """Try to determine a nice tick separation for time axis on the lightcurve.

        Parameters
        ----------
        _obs_dt : float
                Number of seconds the axis spans.

        Returns
        -------
        `mdates.MinuteLocator`.
        """
        obs_dt = np.diff(self._full_obs_time)[0].to_value("s") if type(_obs_dt) is type(None) else _obs_dt
        if obs_dt > 3600 * 12:
            return mdates.MinuteLocator(byminute=[0], interval=1)
        elif 3600 * 3 < obs_dt <= 3600 * 12:
            return mdates.MinuteLocator(byminute=[0, 30], interval=1)
        elif 3600 < obs_dt <= 3600 * 3:
            return mdates.MinuteLocator(byminute=[0, 20, 40], interval=1)
        elif 3600 * 0.5 < obs_dt <= 3600:
            return mdates.MinuteLocator(byminute=[0, 10, 20, 30, 40, 50], interval=1)
        elif 600 < obs_dt <= 3600 * 0.5:
            return mdates.MinuteLocator(byminute=[0, 5, 10, 15, 20, 25, 30, 35, 40, 45, 50, 55], interval=1)
        elif 240 < obs_dt <= 600:
            return mdates.MinuteLocator(interval=2)
        else:
            return mdates.SecondLocator(bysecond=[0, 20, 40], interval=1)

    def _rebin_lc(self, arr, clump_bins):
        """Combines array elements in groups of `clump_bins`.

        Parameters
        ----------
        arr : numpy array
                Number of contiguous bins to combine.

        clump_bins : int>1
                Number of contiguous bins to combine.

        Returns
        -------
        Rebinned array.
        """
        return np.add.reduceat(arr, np.arange(0, len(arr), clump_bins))

    def _rebin_ts(self, times, clump_bins):
        """Combines bin array elements in groups of `clump_bins`.

        Mainly used to rebin time bins for lightcurve and spectrogram methods.

        Parameters
        ----------
        times : numpy array (2D)
                Number of contiguous bins to combine.

        clump_bins : int>1
                Number of contiguous bins to combine.

        Returns
        -------
        Rebinned 2D array.
        """
        _t_to_clump, _endt_to_clump = times[0::clump_bins], times[clump_bins - 1 :: clump_bins]
        _clumped_start_ts = _t_to_clump[:, 0]
        _clumped_end_ts = np.concatenate((_t_to_clump[1:, 0], [_endt_to_clump[-1, -1]]))
        return np.concatenate((_clumped_start_ts[:, None], _clumped_end_ts[:, None]), axis=1)

    def lightcurve(self, energy_ranges=None, axes=None, rebin_time=1):
        """Creates a STIX lightcurve.

        Helps the user see the STIX time profile. The defined event time (defined either through `start_event_time`,
        `end_event_time` setters, or `select_time(...)` method) is shown with a purple shaded region and if a background
        time (defined either through `start_background_time`, `end_background_time` setters, or
        `select_time(...,background=True)` method) is defined then it is shown with an orange shaded region.

        Parameters
        ----------
        energy_ranges : list of length=2 or lists of length=2 lists
                Energy ranges to plot. Default behaviour is full energy range.
                Default: None

        axes : axes object
                Axes object to plot on. Default gets changed to matplotlib.pyplot.
                Default: None

        rebin_time : int>1
                Number of contiguous time bins to combine.
                Default: 1

        Returns
        -------
        The axes object.

        Examples
        --------
        # use the class to load in data
        ar = StixLoader(pha_file=spec_file, srm_file=srm_file)

        # define a background range if we like; equivalent to ar.select_time(start="2002-10-05T10:38:32", end="2002-10-05T10:40:32", background=True)
        ar.start_background_time = "2002-10-05T10:38:32"
        ar.end_background_time = "2002-10-05T10:40:32"

        # change the event time range to something other than the full time range; equivalent to ar.select_time(start="2002-10-05T10:41:20", end="2002-10-05T10:42:24")
        ar.start_event_time = "2002-10-05T10:41:20"
        ar.end_event_time = "2002-10-05T10:42:24"

        # see the lightcurves for 5--10 keV, 10--30 keV, and 25--50 keV
        plt.figure(figsize=(9,6))
        ar.lightcurve(energy_ranges=[[5,10], [10,30], [25,50]])
        plt.show()

        """
        # just make sure we have a list of lists for the energy ranges
        if type(energy_ranges) is type(None):
            energy_ranges = [
                [
                    self._loaded_spec_data["count_channel_bins"][0, 0],
                    self._loaded_spec_data["count_channel_bins"][-1, -1],
                ]
            ]
        elif len(np.shape(energy_ranges)) == 1:
            energy_ranges = [energy_ranges]
        elif len(np.shape(energy_ranges)) == 0:
            print(
                "The `energy_ranges` input should be a range of two energy values (e.g., [4,8] meaning 4-8 keV inclusive) or a list of these ranges."
            )
            return

        ax = axes if type(axes) is not type(None) else plt.gca()
        _def_fs = plt.rcParams["font.size"]

        _lcs, _lcs_err = [], []
        _times = self._time_bins_perspec
        _times = self._rebin_ts(_times, rebin_time) if isinstance(rebin_time, int) and rebin_time > 1 else _times
        _ts = self._atimes2mdates(_times.flatten())

        # plot each energy range
        for er in energy_ranges:
            i = np.where(
                (self._loaded_spec_data["count_channel_bins"][:, 0] >= er[0])
                & (self._loaded_spec_data["count_channel_bins"][:, -1] <= er[-1])
            )
            time_binning = np.array([dt.to_value("s") for dt in np.diff(self._time_bins_perspec).flatten()])
            e_range_cts = np.sum(self._counts_perspec[:, i].reshape((len(time_binning), -1)), axis=1)

            if isinstance(rebin_time, int) and rebin_time > 1:
                e_range_cts = self._rebin_lc(e_range_cts, rebin_time)
                time_binning = self._rebin_lc(time_binning, rebin_time)

            e_range_ctr, e_range_ctr_err = e_range_cts / time_binning, np.sqrt(e_range_cts) / time_binning
            lc = np.concatenate((e_range_ctr[:, None], e_range_ctr[:, None]), axis=1).flatten()
            _lcs.append(lc)
            _lcs_err.append(e_range_ctr_err)
            _p = ax.plot(
                _ts, lc, label=f"{er[0]}$-${er[-1]} keV"
            )  # in case of uncommon time binning just plot cts/s per bin edge
            ax.errorbar(
                np.mean(np.reshape(_ts, (int(len(_ts) / 2), -1)), axis=1),
                e_range_ctr,
                yerr=e_range_ctr_err,
                c=_p[0].get_color(),
                ls="",
            )  # error bar in middle of the bin

        fmt = mdates.DateFormatter("%H:%M")
        ax.xaxis.set_major_formatter(fmt)
        ax.xaxis.set_major_locator(self._mdates_minute_locator())

        ax.set_yscale("log")
        ax.set_xlabel(f"Time (Start Time: {self._full_obs_time[0]})")
        ax.set_ylabel("Counts s$^{-1}$")

        ax.set_title("STIX Lightcurve")
        plt.legend(fontsize=_def_fs - 5)

        # plot background time range if there is one
        _y_pos = (
            ax.get_ylim()[0] + (ax.get_ylim()[1] - ax.get_ylim()[0]) * 0.95
        )  # stop region label overlapping axis spine
        if (
            hasattr(self, "_start_background_time")
            and (type(self._start_background_time) is not type(None))
            and hasattr(self, "_end_background_time")
            and (type(self._end_background_time) is not type(None))
        ):
            ax.axvspan(
                *self._atimes2mdates([self._start_background_time, self._end_background_time]),
                alpha=0.1,
                color="orange",
            )
            ax.annotate(
                "BG",
                (self._atimes2mdates([self._start_background_time])[0], _y_pos),
                color="orange",
                va="top",
                size=_def_fs - 2,
            )

        # plot event time range
        if hasattr(self, "_start_event_time") and hasattr(self, "_end_event_time"):
            ax.axvspan(*self._atimes2mdates([self._start_event_time, self._end_event_time]), alpha=0.1, color="purple")
            ax.annotate(
                "Evt",
                (self._atimes2mdates([self._start_event_time])[0], _y_pos),
                color="purple",
                va="top",
                size=_def_fs - 2,
            )

        self._lightcurve_data = {
            "mdtimes": _ts,
            "lightcurves": _lcs,
            "lightcurve_error": _lcs_err,
            "energy_ranges": energy_ranges,
        }

        return ax

    def spectrogram(self, axes=None, rebin_time=1, rebin_energy=1, **kwargs):
        """Creates a STIX spectrogram.

        Helps the user see the STIX time and energy evolution. The defined event time (defined either through
        `start_event_time`, `end_event_time` setters, or `select_time(...)` method) is shown with a violet line
        and if a background time (defined either through `start_background_time`, `end_background_time` setters,
        or `select_time(...,background=True)` method) is defined then it is shown with an orange line.

        Parameters
        ----------
        axes : axes object
                Axes object to plot on. Default gets changed to matplotlib.pyplot.
                Default: None

        rebin_time : int>1
                Number of contiguous time bins to combine.
                Default: 1

        rebin_rate : int>1
                Number of contiguous count rate bins to combine.
                Default: 1

        kwargs :  passed to matplotlib.pyplot.imshow()

        Returns
        -------
        The axes object.

        Examples
        --------
        # use the class to load in data
        ar = StixLoader(pha_file=spec_file, srm_file=srm_file)

        # define a background range if we like; equivalent to ar.select_time(start="2002-10-05T10:38:32", end="2002-10-05T10:40:32", background=True)
        ar.start_background_time = "2002-10-05T10:38:32"
        ar.end_background_time = "2002-10-05T10:40:32"

        # change the event time range to something other than the full time range; equivalent to ar.select_time(start="2002-10-05T10:41:20", end="2002-10-05T10:42:24")
        ar.start_event_time = "2002-10-05T10:41:20"
        ar.end_event_time = "2002-10-05T10:42:24"

        # see the spectrogram
        plt.figure(figsize=(9,6))
        ar.spectrogram()
        plt.show()

        """

        ax = axes if type(axes) is not type(None) else plt.gca()

        _cmap = "plasma" if "cmap" not in kwargs else kwargs["cmap"]
        kwargs.pop("cmap", None)
        _aspect = "auto" if "aspect" not in kwargs else kwargs["aspect"]
        kwargs.pop("aspect", None)

        _def_fs = plt.rcParams["font.size"]

        # get cts/s, and times and energy bin ranges
        time_binning = np.array([dt.to_value("s") for dt in np.diff(self._time_bins_perspec).flatten()])
        e_range_cts = self._counts_perspec
        _times = self._time_bins_perspec

        # check if the times are being rebinned
        if isinstance(rebin_time, int) and rebin_time > 1:
            e_range_cts = self._rebin_lc(e_range_cts, rebin_time)
            time_binning = self._rebin_lc(time_binning, rebin_time)
            _times = self._rebin_ts(_times, rebin_time)

        _cts_rate = e_range_cts / time_binning[:, None]
        _e_bins = self._loaded_spec_data["count_channel_bins"]

        # rebin the energies if needed
        if isinstance(rebin_energy, int) and rebin_energy > 1:
            _cts_rate = self._rebin_lc(_cts_rate.T, rebin_energy).T
            _e_bins = self._rebin_ts(self._loaded_spec_data["count_channel_bins"], rebin_energy)

        # check if the time bins need combined
        _t = self._atimes2mdates(_times.flatten())

        # plot spectrogram
        etop = _e_bins[-1][-1]
        _ext = [_t[0], _t[-1], _e_bins[0][0], etop]
        _spect = _cts_rate.T
        ax.imshow(_spect, origin="lower", extent=_ext, aspect=_aspect, cmap=_cmap, **kwargs)

        fmt = mdates.DateFormatter("%H:%M")
        ax.xaxis.set_major_formatter(fmt)
        ax.xaxis.set_major_locator(self._mdates_minute_locator())

        ax.set_xlabel(f"Time (Start Time: {self._full_obs_time[0]})")
        ax.set_ylabel("Energy [keV]")

        ax.set_title("STIX Spectrogram [Counts s$^{-1}$]")

        # change event and background start and end times from astropy dates to matplotlib dates
        start_evt_time, end_evt_time, start_bg_time, end_bg_time = self._atimes2mdates(
            [self._start_event_time, self._end_event_time, self._start_background_time, self._end_background_time]
        )

        # plot background time range if there is one
        _y_pos = (
            ax.get_ylim()[0] + (ax.get_ylim()[1] - ax.get_ylim()[0]) * 0.95
        )  # stop region label overlapping axis spine
        if (
            hasattr(self, "_start_background_time")
            and (type(self._start_background_time) is not type(None))
            and hasattr(self, "_end_background_time")
            and (type(self._end_background_time) is not type(None))
        ):
            ax.hlines(y=etop, xmin=start_bg_time, xmax=end_bg_time, alpha=0.9, color="orange", capstyle="butt", lw=10)
            ax.annotate("BG", (start_bg_time, _y_pos), color="orange", va="top", size=_def_fs - 2)

        # plot event time range
        if hasattr(self, "_start_event_time") and hasattr(self, "_end_event_time"):
            ax.hlines(
                y=etop, xmin=start_evt_time, xmax=end_evt_time, alpha=0.9, color="#F37AFF", capstyle="butt", lw=10
            )
            ax.annotate("Evt", (start_evt_time, _y_pos), color="#F37AFF", va="top", size=_def_fs - 2)

        self._spectrogram_data = {"spectrogram": _spect, "extent": _ext}

        return ax

    def select_time(self, start=None, end=None, background=False):
        """Provides method to set start and end time of the event or background in one line.

        Parameters
        ----------
        start, end : str, `astropy.Time`, None
                String to be given to astropy's Time, `astropy.Time` is used directly, None sets the
                start/end event time to be the first time of the data. None doesn't add, or will remove,
                any background data in `_loaded_spec_data["extras"]` if background is set to True.
                Default: None

        background : bool
                Determines whether the start and end times are for the event (False) or background
                time (True).
                Default: False

        Returns
        -------
        None.

        Examples
        --------
        # use the class to load in data
        ar = StixLoader(pha_file=spec_file, srm_file=srm_file)

        # define a background range if we like; equivalent to doing ar.start_background_time = "2002-10-05T10:38:32" and ar.end_background_time = "2002-10-05T10:40:32"
        ar.select_time(start="2002-10-05T10:38:32", end="2002-10-05T10:40:32", background=True)

        # change the event time range to something other than the full time range; equivalent to doing ar.start_event_time = "2002-10-05T10:41:20" and ar.end_event_time = "2002-10-05T10:42:24"
        ar.select_time(start="2002-10-05T10:41:20", end="2002-10-05T10:42:24")

        """
        self.__warn = False if (type(start) is not type(None)) and (type(end) is not type(None)) else True

        if background:
            self.start_background_time, self.end_background_time = start, end
        else:
            self.start_event_time, self.end_event_time = start, end

        self.__warn = True

def _extract_attenunator_info(att_dat, spectrum_end_time) -> dict[str, list]:
    """Pull out attenuator states and times"""
    n_attenuator_changes = att_dat["data"]["SP_ATTEN_STATE$$TIME"].size
    atten_change_times = atime.Time(att_dat["data"]["SP_ATTEN_STATE$$TIME"], format="utime").utc
    atten_change_times = atten_change_times.reshape(n_attenuator_changes)  # reshape so always 1d array

    atten_change_times = np.append(atten_change_times, spectrum_end_time)
<<<<<<< HEAD
    
=======

>>>>>>> 36cdac14
    return {
        "change_times": atten_change_times,
        "states": att_dat["data"]["SP_ATTEN_STATE$$STATE"].reshape(n_attenuator_changes).tolist(),
    }


def srm_options_by_attenuator_state(hdu_list: list[dict[str, atab.QTable]]) -> dict[int, np.ndarray]:
    """Enumerate all possible SRMs for STIX based on attenuator state"""
    ret = dict()
    for hdu in hdu_list:
        if hdu["data"] is None:
            continue
        if "MATRIX" not in hdu["data"].columns:
            continue
        state = hdu["header"]["filter"]
        ret[state] = hdu

    return ret<|MERGE_RESOLUTION|>--- conflicted
+++ resolved
@@ -1447,11 +1447,7 @@
     atten_change_times = atten_change_times.reshape(n_attenuator_changes)  # reshape so always 1d array
 
     atten_change_times = np.append(atten_change_times, spectrum_end_time)
-<<<<<<< HEAD
-    
-=======
-
->>>>>>> 36cdac14
+
     return {
         "change_times": atten_change_times,
         "states": att_dat["data"]["SP_ATTEN_STATE$$STATE"].reshape(n_attenuator_changes).tolist(),
